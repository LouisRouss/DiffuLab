--- conflicted
+++ resolved
@@ -43,10 +43,7 @@
         Returns:
             Tensor: Encoded representation of the input tensor.
         """
-<<<<<<< HEAD
-=======
         x = x.float()
->>>>>>> f58555b2
         x_min = x.min().item()
         x_max = x.max().item()
 
@@ -56,10 +53,6 @@
             x = x / 255.0
         else:
             raise ValueError("Input tensor range is not supported. Expected 0–255 or 0–1")
-<<<<<<< HEAD
-=======
-
->>>>>>> f58555b2
         x = (x - 0.5) * 2.0
 
         return self.model.encode(x).latent  # type: ignore
